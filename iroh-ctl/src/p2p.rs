<<<<<<< HEAD
use anyhow::Error;
use futures::StreamExt;
use std::collections::HashSet;
use std::path::PathBuf;
=======
>>>>>>> bddbae90
use std::str::FromStr;

use anyhow::{Error, Result};
use clap::{Args, Subcommand};
use iroh::P2pApi;
use iroh::PeerIdOrAddr;
use libp2p::{Multiaddr, PeerId};

#[derive(Args, Debug, Clone)]
#[clap(about = "Manage peer-2-peer networking.")]
pub struct P2p {
    #[clap(subcommand)]
    command: P2pCommands,
}

#[derive(Subcommand, Debug, Clone)]
pub enum P2pCommands {
    #[clap(about = "Retrieve info about a node")]
    Lookup { addr: PeerIdOrAddrArg },
}

#[derive(Debug, Clone)]
pub struct PeerIdOrAddrArg(PeerIdOrAddr);

impl FromStr for PeerIdOrAddrArg {
    type Err = Error;
    fn from_str(s: &str) -> Result<Self, Self::Err> {
        if let Ok(m) = Multiaddr::from_str(s) {
            return Ok(PeerIdOrAddrArg(PeerIdOrAddr::Multiaddr(m)));
        }
        if let Ok(p) = PeerId::from_str(s) {
            return Ok(PeerIdOrAddrArg(PeerIdOrAddr::PeerId(p)));
        }
        Err(anyhow::anyhow!("invalid peer id or multiaddress"))
    }
}

<<<<<<< HEAD
#[derive(Args, Debug, Clone)]
#[clap(
    about = "When connected to a p2p network, this peer will discover the addresses of other peers. This command lists all multiaddresses this node has encountered, grouped by the peerID they are associated with"
)]
pub struct Addrs {
    #[clap(subcommand)]
    command: Option<AddrsCommands>,
}

#[derive(Subcommand, Debug, Clone)]
pub enum AddrsCommands {
    #[clap(
        about = "Lists all interface addresses this node is listening on. Addresses are shown in multiaddress format"
    )]
    Listen,
    #[clap(
        about = "Show addresses this node has broadcast for other peers to connect to this process. Addresses are listed in multiaddress format.
A number of factors can change the set of addresses, including a change in IP address, discovery of additional IP addresses outside of NAT layers, and changes in addresses announced to the network.",
        hide = true
    )]
    Local,
}

#[derive(Args, Debug, Clone)]
#[clap(about = "Issue distributed hash table (DHT) commands", hide = true)]
pub struct Dht {
    #[clap(subcommand)]
    command: DhtCommands,
}

#[derive(Subcommand, Debug, Clone)]
pub enum DhtCommands {
    #[clap(
        about = "Find the multiaddresses associated with a Peer ID.
Not yet implemented.",
        hide = true
    )]
    FindPeer { peer_id: PeerId },
    #[clap(about = "Find peers that can provide a specific value, given a key.")]
    FindProvs { cid: Cid },
    #[clap(
        about = "Given a key, query the routing system for its best value.
Not yet implemented.",
        hide = true
    )]
    Get { cid: Cid },
    #[clap(
        about = "Announce this node is providing values for a key to the network.
Not yet implemented.",
        hide = true
    )]
    Provide {
        cid: Cid,
        #[clap(long, short)]
        recursive: bool,
    },
    #[clap(
        about = "Write a key/value pair to the routing system.
Not yet implemented.",
        hide = true
    )]
    Put { key: Cid, file_path: PathBuf },
    #[clap(
        about = "Find the closest Peer IDs to a given Peer ID by querying the DHT.
Not yet implemented.",
        hide = true
    )]
    Query { peer_id: PeerId },
}

#[derive(Args, Debug, Clone)]
#[clap(
    about = "Interact with the bitswap agent.
Not yet implemented.",
    hide = true
)]
pub struct Bitswap {
    #[clap(subcommand)]
    command: BitswapCommands,
}

#[derive(Subcommand, Debug, Clone)]
pub enum BitswapCommands {
    #[clap(
        about = "Show the current ledger for a peer.
Not yet implemented.",
        hide = true
    )]
    Ledger { peer_id: PeerId },
    #[clap(
        about = "Trigger reprovider to announce our data to the network.
Not yet implemented.",
        hide = true
    )]
    Reprovide,
    #[clap(
        about = "Show blocks currently on the wantlist.
Not yet implemented.",
        hide = true
    )]
    Wantlist,
}

#[derive(Args, Debug, Clone)]
#[clap(hide = true)]
pub struct Dev {
    #[clap(subcommand)]
    command: DevCommands,
}

#[derive(Subcommand, Debug, Clone)]
pub enum DevCommands {
    FetchBitswap {
        cid: Cid,
        #[clap(required = true)]
        providers: Vec<PeerId>,
    },
    FetchProvidersDht {
        cid: Cid,
    },
    FetchProvidersBitswap {
        cid: Cid,
    },
    Gossipsub(Gossipsub),
}

#[derive(Args, Debug, Clone)]
#[clap(hide = true)]
pub struct Gossipsub {
    #[clap(subcommand)]
    command: GossipsubCommands,
}

#[derive(Subcommand, Debug, Clone)]
pub enum GossipsubCommands {
    Publish {
        topic: String,
        #[clap(long, short)]
        file: Option<PathBuf>,
    },
    Subscribe {
        topic: String,
    },
    Unsubscribe {
        topic: String,
    },
}

pub async fn run_command(rpc: Client, cmd: P2p) -> Result<()> {
    match cmd.command {
        P2pCommands::Version => {
            let v = rpc.try_p2p()?.version().await?;
            println!("v{}", v);
        }
        P2pCommands::PeerId => {
            let peer_id = rpc.try_p2p()?.local_peer_id().await?;
            println!("{}", peer_id);
        }
        P2pCommands::Addrs(addrs) => match addrs.command {
            None => {
                let addrs = rpc.try_p2p()?.get_peers().await?;
                println!("{:#?}", addrs);
            }
            Some(AddrsCommands::Listen) => {
                let addrs = rpc.try_p2p()?.get_listening_addrs().await?;
                println!("{:#?}", addrs);
            }
            Some(AddrsCommands::Local) => {
                let addrs = rpc.try_p2p()?.external_addresses().await?;
                println!("external addressses:");
                addrs.iter().for_each(|a| println!("\t:{:?}", a));
            }
        },
        P2pCommands::Connect { peer_id, addrs } => {
            rpc.try_p2p()?.connect(peer_id, addrs).await?;
            println!("connected to {}", peer_id);
        }
        P2pCommands::Disconnect { peer_id } => {
            rpc.try_p2p()?.disconnect(peer_id).await?;
            println!("disconnected from {}", peer_id);
        }
        P2pCommands::Peers => {
            let peers: Vec<PeerId> = rpc.try_p2p()?.get_peers().await?.into_keys().collect();
            println!("{:#?}", peers);
        }
        P2pCommands::Ping { ping_args, count } => {
            todo!("{:?} {:?}", ping_args, count);
        }
        P2pCommands::Dht(d) => match d.command {
            DhtCommands::FindProvs { cid } => {
                let mut res = rpc.try_p2p()?.fetch_providers_dht(&cid).await?;
                while let Some(providers) = res.next().await {
                    let providers = providers?;
                    for provider in providers {
                        println!("{:#?}", provider);
                    }
                }
            }
            _ => todo!("not yet implemented - {:?}", d.command),
        },
        P2pCommands::Bitswap(d) => {
            todo!("Bitswap commands are not yet implemented - {:#?}", d);
        }
        P2pCommands::Dev(dev) => match dev.command {
            DevCommands::FetchBitswap { cid, providers } => {
                let providers = HashSet::from_iter(providers.into_iter());
                let res = rpc.try_p2p()?.fetch_bitswap(0, cid, providers).await?;
                println!("{:#?}", res);
            }
            DevCommands::FetchProvidersDht { cid } => {
                let mut res = rpc.try_p2p()?.fetch_providers_dht(&cid).await?;
                while let Some(providers) = res.next().await {
                    let providers = providers?;
                    for provider in providers {
                        println!("{:#?}", provider);
                    }
                }
            }
            DevCommands::FetchProvidersBitswap { cid } => {
                let mut res = rpc.try_p2p()?.fetch_providers_bitswap(0, &cid).await?;
                while let Some(providers) = res.next().await {
                    let providers = providers?;
                    for provider in providers {
                        println!("{:#?}", provider);
                    }
                }
            }
            DevCommands::Gossipsub(g) => match g.command {
                GossipsubCommands::Publish { topic, file } => {
                    let mut v: Vec<u8> = Vec::new();
                    if let Some(file) = file {
                        let mut f = File::open(file).await?;
                        f.read_to_end(&mut v).await?;
                    } else {
                        stdin().read_to_end(&mut v).await?;
                    }
                    let message_id = rpc
                        .try_p2p()?
                        .gossipsub_publish(TopicHash::from_raw(topic), Bytes::from(v))
                        .await?;
                    println!("Message Id: {}", message_id);
                }
                GossipsubCommands::Subscribe { topic } => {
                    rpc.try_p2p()?
                        .gossipsub_subscribe(TopicHash::from_raw(topic.clone()))
                        .await?;
                    println!("Subscribed to {}", topic);
                }
                GossipsubCommands::Unsubscribe { topic } => {
                    rpc.try_p2p()?
                        .gossipsub_unsubscribe(TopicHash::from_raw(topic.clone()))
                        .await?;
                    println!("Unsubscribed from {}", topic);
                }
            },
        },
=======
pub async fn run_command(p2p: &impl P2pApi, cmd: &P2p) -> Result<()> {
    match &cmd.command {
        P2pCommands::Lookup { addr } => {
            let lookup = p2p.lookup(&addr.0).await?;
            println!("peer id: {}", lookup.peer_id);
        }
>>>>>>> bddbae90
    };
    Ok(())
}<|MERGE_RESOLUTION|>--- conflicted
+++ resolved
@@ -1,10 +1,3 @@
-<<<<<<< HEAD
-use anyhow::Error;
-use futures::StreamExt;
-use std::collections::HashSet;
-use std::path::PathBuf;
-=======
->>>>>>> bddbae90
 use std::str::FromStr;
 
 use anyhow::{Error, Result};
@@ -42,271 +35,12 @@
     }
 }
 
-<<<<<<< HEAD
-#[derive(Args, Debug, Clone)]
-#[clap(
-    about = "When connected to a p2p network, this peer will discover the addresses of other peers. This command lists all multiaddresses this node has encountered, grouped by the peerID they are associated with"
-)]
-pub struct Addrs {
-    #[clap(subcommand)]
-    command: Option<AddrsCommands>,
-}
-
-#[derive(Subcommand, Debug, Clone)]
-pub enum AddrsCommands {
-    #[clap(
-        about = "Lists all interface addresses this node is listening on. Addresses are shown in multiaddress format"
-    )]
-    Listen,
-    #[clap(
-        about = "Show addresses this node has broadcast for other peers to connect to this process. Addresses are listed in multiaddress format.
-A number of factors can change the set of addresses, including a change in IP address, discovery of additional IP addresses outside of NAT layers, and changes in addresses announced to the network.",
-        hide = true
-    )]
-    Local,
-}
-
-#[derive(Args, Debug, Clone)]
-#[clap(about = "Issue distributed hash table (DHT) commands", hide = true)]
-pub struct Dht {
-    #[clap(subcommand)]
-    command: DhtCommands,
-}
-
-#[derive(Subcommand, Debug, Clone)]
-pub enum DhtCommands {
-    #[clap(
-        about = "Find the multiaddresses associated with a Peer ID.
-Not yet implemented.",
-        hide = true
-    )]
-    FindPeer { peer_id: PeerId },
-    #[clap(about = "Find peers that can provide a specific value, given a key.")]
-    FindProvs { cid: Cid },
-    #[clap(
-        about = "Given a key, query the routing system for its best value.
-Not yet implemented.",
-        hide = true
-    )]
-    Get { cid: Cid },
-    #[clap(
-        about = "Announce this node is providing values for a key to the network.
-Not yet implemented.",
-        hide = true
-    )]
-    Provide {
-        cid: Cid,
-        #[clap(long, short)]
-        recursive: bool,
-    },
-    #[clap(
-        about = "Write a key/value pair to the routing system.
-Not yet implemented.",
-        hide = true
-    )]
-    Put { key: Cid, file_path: PathBuf },
-    #[clap(
-        about = "Find the closest Peer IDs to a given Peer ID by querying the DHT.
-Not yet implemented.",
-        hide = true
-    )]
-    Query { peer_id: PeerId },
-}
-
-#[derive(Args, Debug, Clone)]
-#[clap(
-    about = "Interact with the bitswap agent.
-Not yet implemented.",
-    hide = true
-)]
-pub struct Bitswap {
-    #[clap(subcommand)]
-    command: BitswapCommands,
-}
-
-#[derive(Subcommand, Debug, Clone)]
-pub enum BitswapCommands {
-    #[clap(
-        about = "Show the current ledger for a peer.
-Not yet implemented.",
-        hide = true
-    )]
-    Ledger { peer_id: PeerId },
-    #[clap(
-        about = "Trigger reprovider to announce our data to the network.
-Not yet implemented.",
-        hide = true
-    )]
-    Reprovide,
-    #[clap(
-        about = "Show blocks currently on the wantlist.
-Not yet implemented.",
-        hide = true
-    )]
-    Wantlist,
-}
-
-#[derive(Args, Debug, Clone)]
-#[clap(hide = true)]
-pub struct Dev {
-    #[clap(subcommand)]
-    command: DevCommands,
-}
-
-#[derive(Subcommand, Debug, Clone)]
-pub enum DevCommands {
-    FetchBitswap {
-        cid: Cid,
-        #[clap(required = true)]
-        providers: Vec<PeerId>,
-    },
-    FetchProvidersDht {
-        cid: Cid,
-    },
-    FetchProvidersBitswap {
-        cid: Cid,
-    },
-    Gossipsub(Gossipsub),
-}
-
-#[derive(Args, Debug, Clone)]
-#[clap(hide = true)]
-pub struct Gossipsub {
-    #[clap(subcommand)]
-    command: GossipsubCommands,
-}
-
-#[derive(Subcommand, Debug, Clone)]
-pub enum GossipsubCommands {
-    Publish {
-        topic: String,
-        #[clap(long, short)]
-        file: Option<PathBuf>,
-    },
-    Subscribe {
-        topic: String,
-    },
-    Unsubscribe {
-        topic: String,
-    },
-}
-
-pub async fn run_command(rpc: Client, cmd: P2p) -> Result<()> {
-    match cmd.command {
-        P2pCommands::Version => {
-            let v = rpc.try_p2p()?.version().await?;
-            println!("v{}", v);
-        }
-        P2pCommands::PeerId => {
-            let peer_id = rpc.try_p2p()?.local_peer_id().await?;
-            println!("{}", peer_id);
-        }
-        P2pCommands::Addrs(addrs) => match addrs.command {
-            None => {
-                let addrs = rpc.try_p2p()?.get_peers().await?;
-                println!("{:#?}", addrs);
-            }
-            Some(AddrsCommands::Listen) => {
-                let addrs = rpc.try_p2p()?.get_listening_addrs().await?;
-                println!("{:#?}", addrs);
-            }
-            Some(AddrsCommands::Local) => {
-                let addrs = rpc.try_p2p()?.external_addresses().await?;
-                println!("external addressses:");
-                addrs.iter().for_each(|a| println!("\t:{:?}", a));
-            }
-        },
-        P2pCommands::Connect { peer_id, addrs } => {
-            rpc.try_p2p()?.connect(peer_id, addrs).await?;
-            println!("connected to {}", peer_id);
-        }
-        P2pCommands::Disconnect { peer_id } => {
-            rpc.try_p2p()?.disconnect(peer_id).await?;
-            println!("disconnected from {}", peer_id);
-        }
-        P2pCommands::Peers => {
-            let peers: Vec<PeerId> = rpc.try_p2p()?.get_peers().await?.into_keys().collect();
-            println!("{:#?}", peers);
-        }
-        P2pCommands::Ping { ping_args, count } => {
-            todo!("{:?} {:?}", ping_args, count);
-        }
-        P2pCommands::Dht(d) => match d.command {
-            DhtCommands::FindProvs { cid } => {
-                let mut res = rpc.try_p2p()?.fetch_providers_dht(&cid).await?;
-                while let Some(providers) = res.next().await {
-                    let providers = providers?;
-                    for provider in providers {
-                        println!("{:#?}", provider);
-                    }
-                }
-            }
-            _ => todo!("not yet implemented - {:?}", d.command),
-        },
-        P2pCommands::Bitswap(d) => {
-            todo!("Bitswap commands are not yet implemented - {:#?}", d);
-        }
-        P2pCommands::Dev(dev) => match dev.command {
-            DevCommands::FetchBitswap { cid, providers } => {
-                let providers = HashSet::from_iter(providers.into_iter());
-                let res = rpc.try_p2p()?.fetch_bitswap(0, cid, providers).await?;
-                println!("{:#?}", res);
-            }
-            DevCommands::FetchProvidersDht { cid } => {
-                let mut res = rpc.try_p2p()?.fetch_providers_dht(&cid).await?;
-                while let Some(providers) = res.next().await {
-                    let providers = providers?;
-                    for provider in providers {
-                        println!("{:#?}", provider);
-                    }
-                }
-            }
-            DevCommands::FetchProvidersBitswap { cid } => {
-                let mut res = rpc.try_p2p()?.fetch_providers_bitswap(0, &cid).await?;
-                while let Some(providers) = res.next().await {
-                    let providers = providers?;
-                    for provider in providers {
-                        println!("{:#?}", provider);
-                    }
-                }
-            }
-            DevCommands::Gossipsub(g) => match g.command {
-                GossipsubCommands::Publish { topic, file } => {
-                    let mut v: Vec<u8> = Vec::new();
-                    if let Some(file) = file {
-                        let mut f = File::open(file).await?;
-                        f.read_to_end(&mut v).await?;
-                    } else {
-                        stdin().read_to_end(&mut v).await?;
-                    }
-                    let message_id = rpc
-                        .try_p2p()?
-                        .gossipsub_publish(TopicHash::from_raw(topic), Bytes::from(v))
-                        .await?;
-                    println!("Message Id: {}", message_id);
-                }
-                GossipsubCommands::Subscribe { topic } => {
-                    rpc.try_p2p()?
-                        .gossipsub_subscribe(TopicHash::from_raw(topic.clone()))
-                        .await?;
-                    println!("Subscribed to {}", topic);
-                }
-                GossipsubCommands::Unsubscribe { topic } => {
-                    rpc.try_p2p()?
-                        .gossipsub_unsubscribe(TopicHash::from_raw(topic.clone()))
-                        .await?;
-                    println!("Unsubscribed from {}", topic);
-                }
-            },
-        },
-=======
 pub async fn run_command(p2p: &impl P2pApi, cmd: &P2p) -> Result<()> {
     match &cmd.command {
         P2pCommands::Lookup { addr } => {
             let lookup = p2p.lookup(&addr.0).await?;
             println!("peer id: {}", lookup.peer_id);
         }
->>>>>>> bddbae90
     };
     Ok(())
 }